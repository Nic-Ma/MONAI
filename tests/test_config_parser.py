# Copyright (c) MONAI Consortium
# Licensed under the Apache License, Version 2.0 (the "License");
# you may not use this file except in compliance with the License.
# You may obtain a copy of the License at
#     http://www.apache.org/licenses/LICENSE-2.0
# Unless required by applicable law or agreed to in writing, software
# distributed under the License is distributed on an "AS IS" BASIS,
# WITHOUT WARRANTIES OR CONDITIONS OF ANY KIND, either express or implied.
# See the License for the specific language governing permissions and
# limitations under the License.

import unittest
from unittest import skipUnless

from parameterized import parameterized

from monai.bundle.config_item import ConfigComponent, ConfigExpression, ConfigItem
from monai.bundle.config_parser import ConfigParser, ReferenceResolver
from monai.data import DataLoader, Dataset
from monai.transforms import Compose, LoadImaged, RandTorchVisiond
from monai.utils import min_version, optional_import

_, has_tv = optional_import("torchvision", "0.8.0", min_version)

# test the resolved and parsed instances
TEST_CASE_1 = [
    {
        "transform": {
            "_target_": "Compose",
            "transforms": [
                {"_target_": "LoadImaged", "keys": "image"},
                # test relative id in `keys`
                {"_target_": "RandTorchVisiond", "keys": "@##0#keys", "name": "ColorJitter", "brightness": 0.25},
            ],
        },
        "dataset": {"_target_": "Dataset", "data": [1, 2], "transform": "@transform"},
        "dataloader": {
            "_target_": "DataLoader",
            # test relative id in `dataset`
            "dataset": "@##dataset",
            "batch_size": 2,
            "collate_fn": "$monai.data.list_data_collate",
        },
    },
    ["transform", "transform#transforms#0", "transform#transforms#1", "dataset", "dataloader"],
    [Compose, LoadImaged, RandTorchVisiond, Dataset, DataLoader],
]


class TestClass:
    @staticmethod
    def compute(a, b, func=lambda x, y: x + y):
        return func(a, b)

    @classmethod
    def cls_compute(cls, a, b, func=lambda x, y: x + y):
        return cls.compute(a, b, func)

    def __call__(self, a, b):
        return self.compute(a, b)


class TestConfigComponent(ConfigComponent):
    pass


TEST_CASE_2 = [
    {
        "basic_func": "$lambda x, y: x + y",
        "static_func": "$TestClass.compute",
        "cls_func": "$TestClass.cls_compute",
        "lambda_static_func": "$lambda x, y: TestClass.compute(x, y)",
        "lambda_cls_func": "$lambda x, y: TestClass.cls_compute(x, y)",
        "compute": {"_target_": "tests.test_config_parser.TestClass.compute", "func": "@basic_func"},
        "cls_compute": {"_target_": "tests.test_config_parser.TestClass.cls_compute", "func": "@basic_func"},
        "call_compute": {"_target_": "tests.test_config_parser.TestClass"},
        "error_func": "$TestClass.__call__",
        "<test>": "$lambda x, y: x + y",
    }
]


<<<<<<< HEAD
=======
TEST_CASE_3 = [
    {
        "A": 1,
        "B": "@A",
        "C": "@#A",
        "D": {"key": "@##A", "value1": 2, "value2": "%#value1", "value3": [3, 4, "@#1", "$100 + @#0 + @##value1"]},
    }
]


>>>>>>> fbd09a10
class TestConfigParser(unittest.TestCase):
    def test_config_content(self):
        test_config = {"preprocessing": [{"_target_": "LoadImage"}], "dataset": {"_target_": "Dataset"}}
        parser = ConfigParser(config=test_config)
        # test `get`, `set`, `__getitem__`, `__setitem__`
        self.assertEqual(str(parser.get()), str(test_config))
        parser.set(config=test_config)
        self.assertListEqual(parser["preprocessing"], test_config["preprocessing"])
        parser["dataset"] = {"_target_": "CacheDataset"}
        self.assertEqual(parser["dataset"]["_target_"], "CacheDataset")
        # test nested ids
        parser["dataset#_target_"] = "Dataset"
        self.assertEqual(parser["dataset#_target_"], "Dataset")
        # test int id
        parser.set(["test1", "test2", "test3"])
        parser[1] = "test4"
        self.assertEqual(parser[1], "test4")

    @parameterized.expand([TEST_CASE_1])
    @skipUnless(has_tv, "Requires torchvision >= 0.8.0.")
    def test_parse(self, config, expected_ids, output_types):
        parser = ConfigParser(config=config, globals={"monai": "monai"}, resolver=ReferenceResolver())
        # test lazy instantiation with original config content
        parser["transform"]["transforms"][0]["keys"] = "label1"
        self.assertEqual(parser.get_parsed_content(id="transform#transforms#0").keys[0], "label1")
        # test nested id
        parser["transform#transforms#0#keys"] = "label2"
        self.assertEqual(parser.get_parsed_content(id="transform#transforms#0").keys[0], "label2")
        for id, cls in zip(expected_ids, output_types):
            self.assertTrue(isinstance(parser.get_parsed_content(id), cls))
        # test root content
        root = parser.get_parsed_content(id="")
        for v, cls in zip(root.values(), [Compose, Dataset, DataLoader]):
            self.assertTrue(isinstance(v, cls))

    @parameterized.expand([TEST_CASE_2])
    def test_function(self, config):
        parser = ConfigParser(
            config=config,
            globals={"TestClass": TestClass},
            item_types=(TestConfigComponent, ConfigExpression, ConfigItem),
        )
        for id in config:
            func = parser.get_parsed_content(id=id)
            self.assertTrue(id in parser.ref_resolver.resolved_content)
            if id == "error_func":
                with self.assertRaises(TypeError):
                    func(1, 2)
                continue
            self.assertEqual(func(1, 2), 3)

    @parameterized.expand([TEST_CASE_3])
    def test_relative_id(self, config):
        parser = ConfigParser(config=config)
        for id in config:
            item = parser.get_parsed_content(id=id)
            if isinstance(item, int):
                self.assertEqual(item, 1)
            if isinstance(item, dict):
                self.assertEqual(str(item), str({"key": 1, "value1": 2, "value2": 2, "value3": [3, 4, 4, 105]}))


if __name__ == "__main__":
    unittest.main()<|MERGE_RESOLUTION|>--- conflicted
+++ resolved
@@ -80,8 +80,6 @@
 ]
 
 
-<<<<<<< HEAD
-=======
 TEST_CASE_3 = [
     {
         "A": 1,
@@ -92,7 +90,6 @@
 ]
 
 
->>>>>>> fbd09a10
 class TestConfigParser(unittest.TestCase):
     def test_config_content(self):
         test_config = {"preprocessing": [{"_target_": "LoadImage"}], "dataset": {"_target_": "Dataset"}}
