--- conflicted
+++ resolved
@@ -46,18 +46,10 @@
         3. data is dictionary, data[key] is not `MetaTensor` (this is a deprecated approach).
 
     The ``__call__`` method of this transform class must be implemented so
-<<<<<<< HEAD
-    that the transformation information for each key is stored in ``data.applied_operations``
-    when ``__call__`` is called.
-
-    The information in ``data.applied_operations`` will be compatible with the
-    default collate since it only stores strings, numbers and arrays.
-=======
     that the transformation information is stored during the data transformation.
 
     The information in the stack of applied transforms must be compatible with the
     default collate, by only storing strings, numbers and arrays.
->>>>>>> 669bddf5
 
     `tracing` could be enabled by `self.set_tracing` or setting
     `MONAI_TRACE_TRANSFORM` when initializing the class.
@@ -80,20 +72,6 @@
         self, data, key: Hashable = None, extra_info: Optional[dict] = None, orig_size: Optional[Tuple] = None
     ) -> dict:
         """
-<<<<<<< HEAD
-        Return a dictionary with the relevant information pertaining to an applied
-        transform.
-
-        Args:
-            - data: input data. Can be dictionary or MetaTensor. We can use `shape` to
-                determine the original size of the object (unless that has been given
-                explicitly, see `orig_size`).
-            - key: if data is a dictionary, data[key] will be modified
-            - extra_info: if desired, any extra information pertaining to the applied
-                transform can be stored in this dictionary. These are often needed for
-                computing the inverse transformation.
-            - orig_size: sometimes during the inverse it is useful to know what the size
-=======
         Return a dictionary with the relevant information pertaining to an applied transform.
 
         Args:
@@ -105,7 +83,6 @@
                 transform can be stored in this dictionary. These are often needed for
                 computing the inverse transformation.
             orig_size: sometimes during the inverse it is useful to know what the size
->>>>>>> 669bddf5
                 of the original image was, in which case it can be supplied here.
 
         Returns:
@@ -131,33 +108,6 @@
         """
         Push to a stack of applied transforms.
 
-<<<<<<< HEAD
-        Data can be one of two types:
-            1. A `MetaTensor`
-            2. A dictionary of data containing arrays/tensors and auxiliary data. In
-                this case, a key must be supplied (the dictionary-based approach is deprecated).
-
-        If `data` is of type `MetaTensor`, then the applied transform will be added to its internal list.
-
-        If `data` is a dictionary, then one of two things can happen:
-            1. If data[key] is a `MetaTensor`, the applied transform will be added to its internal list.
-            2. Else, the applied transform will be appended to an adjacent list using
-                `trace_key`. If, for example, the key is `image`, then the transform
-                will be appended to `image_transforms`. (This is deprecated.)
-
-        Hopefully it is clear that there are three total possibilities:
-            1. data is `MetaTensor`
-            2. data is dictionary, data[key] is `MetaTensor`
-            3. data is dictionary, data[key] is not `MetaTensor`.
-
-        Args:
-            - data: dictionary of data or `MetaTensor`
-            - key: if data is a dictionary, data[key] will be modified
-            - extra_info: if desired, any extra information pertaining to the applied
-                transform can be stored in this dictionary. These are often needed for
-                computing the inverse transformation.
-            - orig_size: sometimes during the inverse it is useful to know what the size
-=======
         Args:
             data: dictionary of data or `MetaTensor`.
             key: if data is a dictionary, data[key] will be modified.
@@ -165,7 +115,6 @@
                 transform can be stored in this dictionary. These are often needed for
                 computing the inverse transformation.
             orig_size: sometimes during the inverse it is useful to know what the size
->>>>>>> 669bddf5
                 of the original image was, in which case it can be supplied here.
 
         Returns:
@@ -209,33 +158,6 @@
 
     def get_most_recent_transform(self, data, key: Hashable = None, check: bool = True, pop: bool = False):
         """
-<<<<<<< HEAD
-        Get most recent transform.
-
-        Data can be one of two things:
-            1. A `MetaTensor`
-            2. A dictionary of data containing arrays/tensors and auxiliary data. In
-                this case, a key must be supplied (the dictionary-based approach is deprecated).
-
-        If `data` is of type `MetaTensor`, then the applied transform will be added to its internal list.
-
-        If `data` is a dictionary, then one of two things can happen:
-            1. If data[key] is a `MetaTensor`, the applied transform will be added to its internal list.
-            2. Else, the applied transform will be appended to an adjacent list using
-                `trace_key`. If, for example, the key is `image`, then the transform
-                will be appended to `image_transforms`. (This is deprecated.)
-
-        Hopefully it is clear that there are three total possibilities:
-            1. data is `MetaTensor`
-            2. data is dictionary, data[key] is `MetaTensor`
-            3. data is dictionary, data[key] is not `MetaTensor`.
-
-        Args:
-            - data: dictionary of data or `MetaTensor`
-            - key: if data is a dictionary, data[key] will be modified
-            - check: if true, check that `self` is the same type as the most recently-applied transform.
-            - pop: if true, remove the transform as it is returned.
-=======
         Get most recent transform for the stack.
 
         Args:
@@ -243,7 +165,6 @@
             key: if data is a dictionary, data[key] will be modified.
             check: if true, check that `self` is the same type as the most recently-applied transform.
             pop: if true, remove the transform as it is returned.
->>>>>>> 669bddf5
 
         Returns:
             Dictionary of most recently applied transform
@@ -259,11 +180,7 @@
             if key in data and isinstance(data[key], MetaTensor):
                 all_transforms = data[key].applied_operations
             else:
-<<<<<<< HEAD
-                all_transforms = data[self.trace_key(key)]
-=======
                 all_transforms = data.get(self.trace_key(key), MetaTensor.get_default_applied_operations())
->>>>>>> 669bddf5
         else:
             raise ValueError(f"`data` should be either `MetaTensor` or dictionary, got {type(data)}.")
         if check:
@@ -274,37 +191,10 @@
         """
         Return and pop the most recent transform.
 
-<<<<<<< HEAD
-        Data can be one of two things:
-            1. A `MetaTensor`
-            2. A dictionary of data containing arrays/tensors and auxilliary data. In
-                this case, a key must be supplied.
-
-        If `data` is of type `MetaTensor`, then the applied transform will be added to
-            its internal list.
-
-        If `data` is a dictionary, then one of two things can happen:
-            1. If data[key] is a `MetaTensor`, the applied transform will be added to
-                its internal list.
-            2. Else, the applied transform will be appended to an adjacent list using
-                `trace_key`. If, for example, the key is `image`, then the transform
-                will be appended to `image_transforms`.
-
-        Hopefully it is clear that there are three total possibilities:
-            1. data is `MetaTensor`
-            2. data is dictionary, data[key] is `MetaTensor`
-            3. data is dictionary, data[key] is not `MetaTensor`.
-
-        Args:
-            - data: dictionary of data or `MetaTensor`
-            - key: if data is a dictionary, data[key] will be modified
-            - check: if true, check that `self` is the same type as the most recently-applied transform.
-=======
         Args:
             data: dictionary of data or `MetaTensor`
             key: if data is a dictionary, data[key] will be modified
             check: if true, check that `self` is the same type as the most recently-applied transform.
->>>>>>> 669bddf5
 
         Returns:
             Dictionary of most recently applied transform
