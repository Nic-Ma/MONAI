--- conflicted
+++ resolved
@@ -252,20 +252,15 @@
             extra = {}
         self.phase = FlPhase.GET_WEIGHTS
         if self.trainer:
-<<<<<<< HEAD
-            weights = self.trainer.network.state_dict()
-            stats = self.trainer.get_stats()
-=======
             weights = get_state_dict(self.trainer.network)
             weigh_type = WeightType.WEIGHTS
-            stats = self.trainer.get_train_stats()
+            stats = self.trainer.get_stats()
             # calculate current iteration and epoch data after training.
             stats[FlStatistics.NUM_EXECUTED_ITERATIONS] = self.trainer.state.iteration - self.iter_of_start_time
             # compute weight differences
             if self.send_weight_diff:
                 weights = compute_weight_diff(global_weights=self.global_weights, local_var_dict=weights)
                 weigh_type = WeightType.WEIGHT_DIFF
->>>>>>> 159b15f0
         else:
             weights = None
             weigh_type = None
