# Copyright (c) MONAI Consortium
# Licensed under the Apache License, Version 2.0 (the "License");
# you may not use this file except in compliance with the License.
# You may obtain a copy of the License at
#     http://www.apache.org/licenses/LICENSE-2.0
# Unless required by applicable law or agreed to in writing, software
# distributed under the License is distributed on an "AS IS" BASIS,
# WITHOUT WARRANTIES OR CONDITIONS OF ANY KIND, either express or implied.
# See the License for the specific language governing permissions and
# limitations under the License.

import json
import re
from copy import deepcopy
from pathlib import Path
from typing import Any, Dict, Optional, Sequence, Tuple, Type, Union

from monai.bundle.config_item import ComponentLocator, ConfigComponent, ConfigExpression, ConfigItem
from monai.bundle.reference_resolver import ReferenceResolver
from monai.bundle.utils import ID_SEP_KEY, MACRO_KEY
from monai.config import PathLike
from monai.utils import ensure_tuple, look_up_option, optional_import

yaml, _ = optional_import("yaml")

__all__ = ["ConfigParser"]

_default_globals = {"monai": "monai", "torch": "torch", "np": "numpy", "numpy": "numpy"}


class ConfigParser:
    """
    The primary configuration parser. It traverses a structured config (in the form of nested Python dict or list),
    creates ``ConfigItem``, and assign unique IDs according to the structures.

    This class provides convenient access to the set of ``ConfigItem`` of the config by ID.
    A typical workflow of config parsing is as follows:

        - Initialize ``ConfigParser`` with the ``config`` source.
        - Call ``get_parsed_content()`` to get expected component with `id`.

    .. code-block:: python

        from monai.bundle import ConfigParser

        config = {
            "my_dims": 2,
            "dims_1": "$@my_dims + 1",
            "my_xform": {"_target_": "LoadImage"},
            "my_net": {"_target_": "BasicUNet", "spatial_dims": "@dims_1", "in_channels": 1, "out_channels": 4},
            "trainer": {"_target_": "SupervisedTrainer", "network": "@my_net", "preprocessing": "@my_xform"}
        }
        # in the example $@my_dims + 1 is an expression, which adds 1 to the value of @my_dims
        parser = ConfigParser(config)

        # get/set configuration content, the set method should happen before calling parse()
        print(parser["my_net"]["in_channels"])  # original input channels 1
        parser["my_net"]["in_channels"] = 4  # change input channels to 4
        print(parser["my_net"]["in_channels"])

        # instantiate the network component
        parser.parse(True)
        net = parser.get_parsed_content("my_net", instantiate=True)
        print(net)

        # also support to get the configuration content of parsed `ConfigItem`
        trainer = parser.get_parsed_content("trainer", instantiate=False)
        print(trainer)

    Args:
        config: input config source to parse.
        excludes: when importing modules to instantiate components,
            excluding components from modules specified in ``excludes``.
        globals: pre-import packages as global variables to ``ConfigExpression``,
            so that expressions, for example, ``"$monai.data.list_data_collate"`` can use ``monai`` modules.
            The current supported globals and alias names are
            ``{"monai": "monai", "torch": "torch", "np": "numpy", "numpy": "numpy"}``.
<<<<<<< HEAD
            These are MONAI's minimal dependencies.
        item_types: list of supported config item types, must be subclass of `ConfigComponent`,
            `ConfigExpression`, `ConfigItem`, will check the types in order for every config item.
            if `None`, default to: ``(ConfigComponent, ConfigExpression, ConfigItem)``.
        resolver: manage a set of ``ConfigItem`` and resolve the references between them.
            if `None`, will create a default `ReferenceResolver` instance.
=======
            These are MONAI's minimal dependencies. Additional packages could be included with `globals={"itk": "itk"}`.
>>>>>>> ec19406f

    See also:

        - :py:class:`monai.bundle.ConfigItem`
        - :py:class:`monai.bundle.scripts.run`

    """

    suffixes = ("json", "yaml", "yml")
    suffix_match = rf".*\.({'|'.join(suffixes)})"
    path_match = rf"({suffix_match}$)"
    meta_key = "_meta_"  # field key to save metadata

    def __init__(
        self,
        config: Any = None,
        excludes: Optional[Union[Sequence[str], str]] = None,
        globals: Optional[Dict[str, Any]] = None,
        item_types: Optional[Union[Sequence[Type[ConfigItem]], Type[ConfigItem]]] = None,
        resolver: Optional[ReferenceResolver] = None,
    ):
        self.config = None
        self.globals: Dict[str, Any] = {}
<<<<<<< HEAD
        globals = {"monai": "monai", "torch": "torch", "np": "numpy", "numpy": "numpy"} if globals is None else globals
        if globals is not None:
            for k, v in globals.items():
                self.globals[k] = importlib.import_module(v) if isinstance(v, str) else v
        self.item_types = (
            (ConfigComponent, ConfigExpression, ConfigItem) if item_types is None else ensure_tuple(item_types)
        )
=======
        _globals = _default_globals.copy()
        if isinstance(_globals, dict) and globals is not None:
            _globals.update(globals)
        if _globals is not None:
            for k, v in _globals.items():
                self.globals[k] = optional_import(v)[0] if isinstance(v, str) else v
>>>>>>> ec19406f

        self.locator = ComponentLocator(excludes=excludes)
        if resolver is not None:
            if not isinstance(resolver, ReferenceResolver):
                raise TypeError(f"resolver must be subclass of ReferenceResolver, but got: {type(resolver)}.")
            self.ref_resolver = resolver
        else:
            self.ref_resolver = ReferenceResolver()
        if config is None:
            config = {self.meta_key: {}}
        self.set(config=config)

    def __repr__(self):
        return f"{self.config}"

    def __getitem__(self, id: Union[str, int]):
        """
        Get the config by id.

        Args:
            id: id of the ``ConfigItem``, ``"#"`` in id are interpreted as special characters to
                go one level further into the nested structures.
                Use digits indexing from "0" for list or other strings for dict.
                For example: ``"xform#5"``, ``"net#channels"``. ``""`` indicates the entire ``self.config``.

        """
        if id == "":
            return self.config
        config = self.config
        for k in str(id).split(self.ref_resolver.sep):
            if not isinstance(config, (dict, list)):
                raise ValueError(f"config must be dict or list for key `{k}`, but got {type(config)}: {config}.")
            indexing = k if isinstance(config, dict) else int(k)
            config = config[indexing]
        return config

    def __setitem__(self, id: Union[str, int], config: Any):
        """
        Set config by ``id``.  Note that this method should be used before ``parse()`` or ``get_parsed_content()``
        to ensure the updates are included in the parsed content.

        Args:
            id: id of the ``ConfigItem``, ``"#"`` in id are interpreted as special characters to
                go one level further into the nested structures.
                Use digits indexing from "0" for list or other strings for dict.
                For example: ``"xform#5"``, ``"net#channels"``. ``""`` indicates the entire ``self.config``.
            config: config to set at location ``id``.

        """
        if id == "":
            self.config = config
            self.ref_resolver.reset()
            return
        keys = str(id).split(self.ref_resolver.sep)
        # get the last parent level config item and replace it
        last_id = self.ref_resolver.sep.join(keys[:-1])
        conf_ = self[last_id]
        indexing = keys[-1] if isinstance(conf_, dict) else int(keys[-1])
        conf_[indexing] = config
        self.ref_resolver.reset()
        return

    def get(self, id: str = "", default: Optional[Any] = None):
        """
        Get the config by id.

        Args:
            id: id to specify the expected position. See also :py:meth:`__getitem__`.
            default: default value to return if the specified ``id`` is invalid.

        """
        try:
            return self[id]
        except KeyError:
            return default

    def set(self, config: Any, id: str = ""):
        """
        Set config by ``id``. See also :py:meth:`__setitem__`.

        """
        self[id] = config

    def parse(self, reset: bool = True):
        """
        Recursively resolve `self.config` to replace the macro tokens with target content.
        Then recursively parse the config source, add every item as ``ConfigItem`` to the reference resolver.

        Args:
            reset: whether to reset the ``reference_resolver`` before parsing. Defaults to `True`.

        """
        if reset:
            self.ref_resolver.reset()
        self.resolve_macro()
        self._do_parse(config=self.get())

    def get_parsed_content(self, id: str = "", **kwargs):
        """
        Get the parsed result of ``ConfigItem`` with the specified ``id``.

            - If the item is ``ConfigComponent`` and ``instantiate=True``, the result is the instance.
            - If the item is ``ConfigExpression`` and ``eval_expr=True``, the result is the evaluated output.
            - Else, the result is the configuration content of `ConfigItem`.

        Args:
            id: id of the ``ConfigItem``, ``"#"`` in id are interpreted as special characters to
                go one level further into the nested structures.
                Use digits indexing from "0" for list or other strings for dict.
                For example: ``"xform#5"``, ``"net#channels"``. ``""`` indicates the entire ``self.config``.
            kwargs: additional keyword arguments to be passed to ``_resolve_one_item``.
                Currently support ``reset`` (for parse), ``instantiate`` and ``eval_expr``. All defaulting to True.

        """
        if not self.ref_resolver.is_resolved():
            # not parsed the config source yet, parse it
            self.parse(kwargs.get("reset", True))
        return self.ref_resolver.get_resolved_content(id=id, **kwargs)

    def read_meta(self, f: Union[PathLike, Sequence[PathLike], Dict], **kwargs):
        """
        Read the metadata from specified JSON or YAML file.
        The metadata as a dictionary will be stored at ``self.config["_meta_"]``.

        Args:
            f: filepath of the metadata file, the content must be a dictionary,
                if providing a list of files, wil merge the content of them.
                if providing a dictionary directly, use it as metadata.
            kwargs: other arguments for ``json.load`` or ``yaml.safe_load``, depends on the file format.

        """
        self.set(self.load_config_files(f, **kwargs), self.meta_key)

    def read_config(self, f: Union[PathLike, Sequence[PathLike], Dict], **kwargs):
        """
        Read the config from specified JSON or YAML file.
        The config content in the `self.config` dictionary.

        Args:
            f: filepath of the config file, the content must be a dictionary,
                if providing a list of files, wil merge the content of them.
                if providing a dictionary directly, use it as config.
            kwargs: other arguments for ``json.load`` or ``yaml.safe_load``, depends on the file format.

        """
        content = {self.meta_key: self.get(self.meta_key, {})}
        content.update(self.load_config_files(f, **kwargs))
        self.set(config=content)

    def _do_resolve(self, config: Any):
        """
        Recursively resolve the config content to replace the macro tokens with target content.
        The macro tokens start with "%", can be from another structured file, like:
        ``{"net": "%default_net"}``, ``{"net": "%/data/config.json#net"}``.

        Args:
            config: input config file to resolve.

        """
        if isinstance(config, (dict, list)):
            for k, v in enumerate(config) if isinstance(config, list) else config.items():
                config[k] = self._do_resolve(v)
        if isinstance(config, str) and config.startswith(MACRO_KEY):
            path, ids = ConfigParser.split_path_id(config[len(MACRO_KEY) :])
            parser = ConfigParser(config=self.get() if not path else ConfigParser.load_config_file(path))
            return self._do_resolve(config=deepcopy(parser[ids]))
        return config

    def resolve_macro(self):
        """
        Recursively resolve `self.config` to replace the macro tokens with target content.
        The macro tokens are marked as starting with "%", can be from another structured file, like:
        ``"%default_net"``, ``"%/data/config.json#net"``.

        """
        self.set(self._do_resolve(config=deepcopy(self.get())))

    def _do_parse(self, config, id: str = ""):
        """
        Recursively parse the nested data in config source, add every item as `ConfigItem` to the resolver.

        Args:
            config: config source to parse.
            id: id of the ``ConfigItem``, ``"#"`` in id are interpreted as special characters to
                go one level further into the nested structures.
                Use digits indexing from "0" for list or other strings for dict.
                For example: ``"xform#5"``, ``"net#channels"``. ``""`` indicates the entire ``self.config``.

        """
        if isinstance(config, (dict, list)):
            subs = enumerate(config) if isinstance(config, list) else config.items()
            for k, v in subs:
                sub_id = f"{id}{self.ref_resolver.sep}{k}" if id != "" else k
                self._do_parse(config=v, id=sub_id)

        # copy every config item to make them independent and add them to the resolver
        item_conf = deepcopy(config)
        for item_type in self.item_types:
            if issubclass(item_type, ConfigComponent):
                if item_type.is_instantiable(item_conf):
                    return self.ref_resolver.add_item(item_type(config=item_conf, id=id, locator=self.locator))
                continue
            if issubclass(item_type, ConfigExpression):
                if item_type.is_expression(item_conf):
                    return self.ref_resolver.add_item(item_type(config=item_conf, id=id, globals=self.globals))
                continue
            if issubclass(item_type, ConfigItem):
                return self.ref_resolver.add_item(item_type(config=item_conf, id=id))
            raise TypeError(
                f"item type must be subclass of `ConfigComponent`, `ConfigExpression`, `ConfigItem`, got: {item_type}."
            )

    @classmethod
    def load_config_file(cls, filepath: PathLike, **kwargs):
        """
        Load config file with specified file path (currently support JSON and YAML files).

        Args:
            filepath: path of target file to load, supported postfixes: `.json`, `.yml`, `.yaml`.
            kwargs: other arguments for ``json.load`` or ```yaml.safe_load``, depends on the file format.

        """
        _filepath: str = str(Path(filepath))
        if not re.compile(cls.path_match, re.IGNORECASE).findall(_filepath):
            raise ValueError(f'unknown file input: "{filepath}"')
        with open(_filepath) as f:
            if _filepath.lower().endswith(cls.suffixes[0]):
                return json.load(f, **kwargs)
            if _filepath.lower().endswith(cls.suffixes[1:]):
                return yaml.safe_load(f, **kwargs)
            raise ValueError(f"only support JSON or YAML config file so far, got name {_filepath}.")

    @classmethod
    def load_config_files(cls, files: Union[PathLike, Sequence[PathLike], dict], **kwargs) -> dict:
        """
        Load config files into a single config dict.

        Args:
            files: path of target files to load, supported postfixes: `.json`, `.yml`, `.yaml`.
            kwargs: other arguments for ``json.load`` or ```yaml.safe_load``, depends on the file format.
        """
        if isinstance(files, dict):  # already a config dict
            return files
        content = {}
        for i in ensure_tuple(files):
            content.update(cls.load_config_file(i, **kwargs))
        return content

    @classmethod
    def export_config_file(cls, config: Dict, filepath: PathLike, fmt="json", **kwargs):
        """
        Export the config content to the specified file path (currently support JSON and YAML files).

        Args:
            config: source config content to export.
            filepath: target file path to save.
            fmt: format of config content, currently support ``"json"`` and ``"yaml"``.
            kwargs: other arguments for ``json.dump`` or ``yaml.safe_dump``, depends on the file format.

        """
        _filepath: str = str(Path(filepath))
        writer = look_up_option(fmt.lower(), {"json", "yaml"})
        with open(_filepath, "w") as f:
            if writer == "json":
                return json.dump(config, f, **kwargs)
            if writer == "yaml":
                return yaml.safe_dump(config, f, **kwargs)
            raise ValueError(f"only support JSON or YAML config file so far, got {writer}.")

    @classmethod
    def split_path_id(cls, src: str) -> Tuple[str, str]:
        """
        Split `src` string into two parts: a config file path and component id.
        The file path should end with `(json|yaml|yml)`. The component id should be separated by `#` if it exists.
        If no path or no id, return "".

        Args:
            src: source string to split.

        """
        result = re.compile(rf"({cls.suffix_match}(?=(?:{ID_SEP_KEY}.*)|$))", re.IGNORECASE).findall(src)
        if not result:
            return "", src  # the src is a pure id
        path_name = result[0][0]  # at most one path_name
        _, ids = src.rsplit(path_name, 1)
        return path_name, ids[len(ID_SEP_KEY) :] if ids.startswith(ID_SEP_KEY) else ""<|MERGE_RESOLUTION|>--- conflicted
+++ resolved
@@ -75,16 +75,12 @@
             so that expressions, for example, ``"$monai.data.list_data_collate"`` can use ``monai`` modules.
             The current supported globals and alias names are
             ``{"monai": "monai", "torch": "torch", "np": "numpy", "numpy": "numpy"}``.
-<<<<<<< HEAD
-            These are MONAI's minimal dependencies.
+            These are MONAI's minimal dependencies. Additional packages could be included with `globals={"itk": "itk"}`.
         item_types: list of supported config item types, must be subclass of `ConfigComponent`,
             `ConfigExpression`, `ConfigItem`, will check the types in order for every config item.
             if `None`, default to: ``(ConfigComponent, ConfigExpression, ConfigItem)``.
         resolver: manage a set of ``ConfigItem`` and resolve the references between them.
             if `None`, will create a default `ReferenceResolver` instance.
-=======
-            These are MONAI's minimal dependencies. Additional packages could be included with `globals={"itk": "itk"}`.
->>>>>>> ec19406f
 
     See also:
 
@@ -108,22 +104,15 @@
     ):
         self.config = None
         self.globals: Dict[str, Any] = {}
-<<<<<<< HEAD
-        globals = {"monai": "monai", "torch": "torch", "np": "numpy", "numpy": "numpy"} if globals is None else globals
-        if globals is not None:
-            for k, v in globals.items():
-                self.globals[k] = importlib.import_module(v) if isinstance(v, str) else v
-        self.item_types = (
-            (ConfigComponent, ConfigExpression, ConfigItem) if item_types is None else ensure_tuple(item_types)
-        )
-=======
         _globals = _default_globals.copy()
         if isinstance(_globals, dict) and globals is not None:
             _globals.update(globals)
         if _globals is not None:
             for k, v in _globals.items():
                 self.globals[k] = optional_import(v)[0] if isinstance(v, str) else v
->>>>>>> ec19406f
+        self.item_types = (
+            (ConfigComponent, ConfigExpression, ConfigItem) if item_types is None else ensure_tuple(item_types)
+        )
 
         self.locator = ComponentLocator(excludes=excludes)
         if resolver is not None:
