--- conflicted
+++ resolved
@@ -10,31 +10,20 @@
 # limitations under the License.
 
 import pprint
-<<<<<<< HEAD
+import re
 from typing import Dict, Optional, Sequence, Tuple, Union
 
 import torch
-from monai.apps.utils import get_logger
-from monai.bundle.config_parser import ConfigParser
-from monai.utils.type_conversion import get_equivalent_dtype
-
-logger = get_logger(module_name=__name__)
-
-=======
-import re
-from typing import Dict, Optional, Sequence, Union
-
 from monai.apps.utils import download_url, get_logger
 from monai.bundle.config_parser import ConfigParser
 from monai.config import PathLike
-from monai.utils import check_parent_dir, optional_import
+from monai.utils import check_parent_dir, get_equivalent_dtype, optional_import
 
 validate, _ = optional_import("jsonschema", name="validate")
 ValidationError, _ = optional_import("jsonschema.exceptions", name="ValidationError")
 
 logger = get_logger(module_name=__name__)
 
->>>>>>> d8121d23
 
 def _update_args(args: Optional[Union[str, Dict]] = None, ignore_none: bool = True, **kwargs) -> Dict:
     """
@@ -70,7 +59,6 @@
     logger.info("---\n\n")
 
 
-<<<<<<< HEAD
 def _get_fake_spatial_shape(shape: Sequence[Union[str, int]], p: int = 1, n: int = 1, any: int = 1) -> Tuple[int]:
     """
     Get spatial shape for fake data according to the specified shape pattern.
@@ -94,8 +82,6 @@
     return tuple(ret)
 
 
-=======
->>>>>>> d8121d23
 def run(
     runner_id: Optional[str] = None,
     meta_file: Optional[Union[str, Sequence[str]]] = None,
@@ -132,13 +118,8 @@
             if it is a list of file paths, the content of them will be merged.
         config_file: filepath of the config file, if `None`, must be provided in `args_file`.
             if it is a list of file paths, the content of them will be merged.
-<<<<<<< HEAD
         args_file: a JSON or YAML file to provide default values for `runner_id`, `meta_file`,
             `config_file`, and override pairs. so that the command line inputs can be simplified.
-=======
-        args_file: a JSON or YAML file to provide default values for `meta_file`, `config_file`,
-            `runner_id` and override pairs. so that the command line inputs can be simplified.
->>>>>>> d8121d23
         override: id-value pairs to override or add the corresponding config content.
             e.g. ``--net#input_chns 42``.
 
@@ -165,7 +146,58 @@
     workflow.run()
 
 
-<<<<<<< HEAD
+def verify_metadata(
+    meta_file: Optional[Union[str, Sequence[str]]] = None,
+    filepath: Optional[PathLike] = None,
+    create_dir: Optional[bool] = None,
+    hash_val: Optional[str] = None,
+    args_file: Optional[str] = None,
+    **kwargs,
+):
+    """
+    Verify the provided `metadata` file based on the predefined `schema`.
+    `metadata` content must contain the `schema` field for the URL of shcema file to download.
+    The schema standard follows: http://json-schema.org/.
+
+    Args:
+        meta_file: filepath of the metadata file to verify, if `None`, must be provided in `args_file`.
+            if it is a list of file paths, the content of them will be merged.
+        filepath: file path to store the downloaded schema.
+        create_dir: whether to create directories if not existing, default to `True`.
+        hash_val: if not None, define the hash value to verify the downloaded schema file.
+        args_file: a JSON or YAML file to provide default values for all the args in this function.
+            so that the command line inputs can be simplified.
+        kwargs: other arguments for `jsonschema.validate()`. for more details:
+            https://python-jsonschema.readthedocs.io/en/stable/validate/#jsonschema.validate.
+
+    """
+
+    _args = _update_args(
+        args=args_file, meta_file=meta_file, filepath=filepath, create_dir=create_dir, hash_val=hash_val, **kwargs
+    )
+    _log_input_summary(tag="verify_metadata", args=_args)
+
+    filepath_ = _args.pop("filepath")
+    create_dir_ = _args.pop("create_dir", True)
+    check_parent_dir(path=filepath_, create_dir=create_dir_)
+
+    metadata = ConfigParser.load_config_files(files=_args.pop("meta_file"))
+    url = metadata.get("schema")
+    if url is None:
+        raise ValueError("must provide the `schema` field in the metadata for the URL of schema file.")
+    download_url(url=url, filepath=filepath_, hash_val=_args.pop("hash_val", None), hash_type="md5", progress=True)
+    schema = ConfigParser.load_config_file(filepath=filepath_)
+
+    try:
+        # the rest key-values in the _args are for `validate` API
+        validate(instance=metadata, schema=schema, **_args)
+    except ValidationError as e:
+        # as the error message is very long, only extract the key information
+        logger.info(re.compile(r".*Failed validating", re.S).findall(str(e))[0] + f" against schema `{url}`.")
+        return
+    logger.info("metadata is verified with no error.")
+
+
 def verify_net_in_out(
     net_id: Optional[str] = None,
     meta_file: Optional[Union[str, Sequence[str]]] = None,
@@ -202,36 +234,10 @@
             `net_id` and override pairs. so that the command line inputs can be simplified.
         override: id-value pairs to override or add the corresponding config content.
             e.g. ``--_meta#network_data_format#inputs#image#num_channels 3``.
-=======
-def verify_metadata(
-    meta_file: Optional[Union[str, Sequence[str]]] = None,
-    filepath: Optional[PathLike] = None,
-    create_dir: Optional[bool] = None,
-    hash_val: Optional[str] = None,
-    args_file: Optional[str] = None,
-    **kwargs,
-):
-    """
-    Verify the provided `metadata` file based on the predefined `schema`.
-    `metadata` content must contain the `schema` field for the URL of shcema file to download.
-    The schema standard follows: http://json-schema.org/.
-
-    Args:
-        meta_file: filepath of the metadata file to verify, if `None`, must be provided in `args_file`.
-            if it is a list of file paths, the content of them will be merged.
-        filepath: file path to store the downloaded schema.
-        create_dir: whether to create directories if not existing, default to `True`.
-        hash_val: if not None, define the hash value to verify the downloaded schema file.
-        args_file: a JSON or YAML file to provide default values for all the args in this function.
-            so that the command line inputs can be simplified.
-        kwargs: other arguments for `jsonschema.validate()`. for more details:
-            https://python-jsonschema.readthedocs.io/en/stable/validate/#jsonschema.validate.
->>>>>>> d8121d23
 
     """
 
     _args = _update_args(
-<<<<<<< HEAD
         args=args_file,
         net_id=net_id,
         meta_file=meta_file,
@@ -248,7 +254,7 @@
     parser.read_config(f=_args.pop("config_file"))
     parser.read_meta(f=_args.pop("meta_file"))
     id = _args.pop("net_id", "")
-    device = torch.device(_args.pop("device", "cuda" if torch.cuda.is_available() else "cpu"))
+    device = torch.device(_args.pop("device", "cuda:0" if torch.cuda.is_available() else "cpu:0"))
     p = _args.pop("p", 1)
     n = _args.pop("n", 1)
     any = _args.pop("any", 1)
@@ -273,29 +279,4 @@
         if output.shape[0] != output_channels:
             raise ValueError(f"output channel number `{output.shape[0]}` doesn't match: `{output_channels}`.")
         if output.dtype != output_dtype:
-            raise ValueError(f"dtype of output data `{output.dtype}` doesn't match: {output_dtype}.")
-=======
-        args=args_file, meta_file=meta_file, filepath=filepath, create_dir=create_dir, hash_val=hash_val, **kwargs
-    )
-    _log_input_summary(tag="verify_metadata", args=_args)
-
-    filepath_ = _args.pop("filepath")
-    create_dir_ = _args.pop("create_dir", True)
-    check_parent_dir(path=filepath_, create_dir=create_dir_)
-
-    metadata = ConfigParser.load_config_files(files=_args.pop("meta_file"))
-    url = metadata.get("schema")
-    if url is None:
-        raise ValueError("must provide the `schema` field in the metadata for the URL of schema file.")
-    download_url(url=url, filepath=filepath_, hash_val=_args.pop("hash_val", None), hash_type="md5", progress=True)
-    schema = ConfigParser.load_config_file(filepath=filepath_)
-
-    try:
-        # the rest key-values in the _args are for `validate` API
-        validate(instance=metadata, schema=schema, **_args)
-    except ValidationError as e:
-        # as the error message is very long, only extract the key information
-        logger.info(re.compile(r".*Failed validating", re.S).findall(str(e))[0] + f" against schema `{url}`.")
-        return
-    logger.info("metadata is verified with no error.")
->>>>>>> d8121d23
+            raise ValueError(f"dtype of output data `{output.dtype}` doesn't match: {output_dtype}.")