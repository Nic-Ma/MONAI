# Copyright (c) MONAI Consortium
# Licensed under the Apache License, Version 2.0 (the "License");
# you may not use this file except in compliance with the License.
# You may obtain a copy of the License at
#     http://www.apache.org/licenses/LICENSE-2.0
# Unless required by applicable law or agreed to in writing, software
# distributed under the License is distributed on an "AS IS" BASIS,
# WITHOUT WARRANTIES OR CONDITIONS OF ANY KIND, either express or implied.
# See the License for the specific language governing permissions and
# limitations under the License.

<<<<<<< HEAD
import json
=======
import ast
>>>>>>> 8e1aacf5
import pprint
import re
from typing import Dict, Optional, Sequence, Tuple, Union

import torch

import torch
from monai.apps.utils import download_url, get_logger
from monai.bundle.config_parser import ConfigParser
<<<<<<< HEAD
from monai.config import PathLike, IgniteInfo

from monai.data import save_net_with_metadata
from monai.networks import convert_to_torchscript, copy_model_state
from monai.utils import check_parent_dir, min_version, optional_import
=======
from monai.config import PathLike
from monai.utils import check_parent_dir, get_equivalent_dtype, optional_import
>>>>>>> 8e1aacf5

validate, _ = optional_import("jsonschema", name="validate")
ValidationError, _ = optional_import("jsonschema.exceptions", name="ValidationError")
Checkpoint, has_ignite = optional_import("ignite.handlers", IgniteInfo.OPT_IMPORT_VERSION, min_version, "Checkpoint")

logger = get_logger(module_name=__name__)


def _update_args(args: Optional[Union[str, Dict]] = None, ignore_none: bool = True, **kwargs) -> Dict:
    """
    Update the `args` with the input `kwargs`.
    For dict data, recursively update the content based on the keys.

    Args:
        args: source args to update.
        ignore_none: whether to ignore input args with None value, default to `True`.
        kwargs: destination args to update.

    """
    args_: Dict = args if isinstance(args, dict) else {}  # type: ignore
    if isinstance(args, str):
        # args are defined in a structured file
        args_ = ConfigParser.load_config_file(args)

    # recursively update the default args with new args
    for k, v in kwargs.items():
        if ignore_none and v is None:
            continue
        if isinstance(v, dict) and isinstance(args_.get(k), dict):
            args_[k] = _update_args(args_[k], ignore_none, **v)
        else:
            args_[k] = v
    return args_


def _log_input_summary(tag, args: Dict):
    logger.info(f"--- input summary of monai.bundle.scripts.{tag} ---")
    for name, val in args.items():
        logger.info(f"> {name}: {pprint.pformat(val)}")
    logger.info("---\n\n")


def _get_var_names(expr: str):
    """
    Parse the expression and discover what variables are present in it based on ast module.

    Args:
        expr: source expression to parse.

    """
    tree = ast.parse(expr)
    return [m.id for m in ast.walk(tree) if isinstance(m, ast.Name)]


def _get_fake_spatial_shape(shape: Sequence[Union[str, int]], p: int = 1, n: int = 1, any: int = 1) -> Tuple:
    """
    Get spatial shape for fake data according to the specified shape pattern.
    It supports `int` number and `string` with formats like: "32", "32 * n", "32 ** p", "32 ** p *n".

    Args:
        shape: specified pattern for the spatial shape.
        p: power factor to generate fake data shape if dim of expected shape is "x**p", default to 1.
        p: multiply factor to generate fake data shape if dim of expected shape is "x*n", default to 1.
        any: specified size to generate fake data shape if dim of expected shape is "*", default to 1.

    """
    ret = []
    for i in shape:
        if isinstance(i, int):
            ret.append(i)
        elif isinstance(i, str):
            if i == "*":
                ret.append(any)
            else:
                for c in _get_var_names(i):
                    if c not in ["p", "n"]:
                        raise ValueError(f"only support variables 'p' and 'n' so far, but got: {c}.")
                ret.append(eval(i, {"p": p, "n": n}))
        else:
            raise ValueError(f"spatial shape items must be int or string, but got: {type(i)} {i}.")
    return tuple(ret)


def run(
    runner_id: Optional[str] = None,
    meta_file: Optional[Union[str, Sequence[str]]] = None,
    config_file: Optional[Union[str, Sequence[str]]] = None,
    args_file: Optional[str] = None,
    **override,
):
    """
    Specify `meta_file` and `config_file` to run monai bundle components and workflows.

    Typical usage examples:

    .. code-block:: bash

        # Execute this module as a CLI entry:
        python -m monai.bundle run trainer --meta_file <meta path> --config_file <config path>

        # Override config values at runtime by specifying the component id and its new value:
        python -m monai.bundle run trainer --net#input_chns 1 ...

        # Override config values with another config file `/path/to/another.json`:
        python -m monai.bundle run evaluator --net %/path/to/another.json ...

        # Override config values with part content of another config file:
        python -m monai.bundle run trainer --net %/data/other.json#net_arg ...

        # Set default args of `run` in a JSON / YAML file, help to record and simplify the command line.
        # Other args still can override the default args at runtime:
        python -m monai.bundle run --args_file "/workspace/data/args.json" --config_file <config path>

    Args:
        runner_id: ID name of the runner component or workflow, it must have a `run` method.
        meta_file: filepath of the metadata file, if `None`, must be provided in `args_file`.
            if it is a list of file paths, the content of them will be merged.
        config_file: filepath of the config file, if `None`, must be provided in `args_file`.
            if it is a list of file paths, the content of them will be merged.
        args_file: a JSON or YAML file to provide default values for `runner_id`, `meta_file`,
            `config_file`, and override pairs. so that the command line inputs can be simplified.
        override: id-value pairs to override or add the corresponding config content.
            e.g. ``--net#input_chns 42``.

    """

    _args = _update_args(args=args_file, runner_id=runner_id, meta_file=meta_file, config_file=config_file, **override)
    for k in ("meta_file", "config_file"):
        if k not in _args:
            raise ValueError(f"{k} is required for 'monai.bundle run'.\n{run.__doc__}")
    _log_input_summary(tag="run", args=_args)

    parser = ConfigParser()
    parser.read_config(f=_args.pop("config_file"))
    parser.read_meta(f=_args.pop("meta_file"))
    id = _args.pop("runner_id", "")

    # the rest key-values in the _args are to override config content
    for k, v in _args.items():
        parser[k] = v

    workflow = parser.get_parsed_content(id=id)
    if not hasattr(workflow, "run"):
        raise ValueError(f"The parsed workflow {type(workflow)} does not have a `run` method.\n{run.__doc__}")
    workflow.run()


def verify_metadata(
    meta_file: Optional[Union[str, Sequence[str]]] = None,
    filepath: Optional[PathLike] = None,
    create_dir: Optional[bool] = None,
    hash_val: Optional[str] = None,
    args_file: Optional[str] = None,
    **kwargs,
):
    """
    Verify the provided `metadata` file based on the predefined `schema`.
    `metadata` content must contain the `schema` field for the URL of shcema file to download.
    The schema standard follows: http://json-schema.org/.

    Args:
        meta_file: filepath of the metadata file to verify, if `None`, must be provided in `args_file`.
            if it is a list of file paths, the content of them will be merged.
        filepath: file path to store the downloaded schema.
        create_dir: whether to create directories if not existing, default to `True`.
        hash_val: if not None, define the hash value to verify the downloaded schema file.
        args_file: a JSON or YAML file to provide default values for all the args in this function.
            so that the command line inputs can be simplified.
        kwargs: other arguments for `jsonschema.validate()`. for more details:
            https://python-jsonschema.readthedocs.io/en/stable/validate/#jsonschema.validate.

    """

    _args = _update_args(
        args=args_file, meta_file=meta_file, filepath=filepath, create_dir=create_dir, hash_val=hash_val, **kwargs
    )
    _log_input_summary(tag="verify_metadata", args=_args)

    filepath_ = _args.pop("filepath")
    create_dir_ = _args.pop("create_dir", True)
    check_parent_dir(path=filepath_, create_dir=create_dir_)

    metadata = ConfigParser.load_config_files(files=_args.pop("meta_file"))
    url = metadata.get("schema")
    if url is None:
        raise ValueError("must provide the `schema` field in the metadata for the URL of schema file.")
    download_url(url=url, filepath=filepath_, hash_val=_args.pop("hash_val", None), hash_type="md5", progress=True)
    schema = ConfigParser.load_config_file(filepath=filepath_)

    try:
        # the rest key-values in the _args are for `validate` API
        validate(instance=metadata, schema=schema, **_args)
    except ValidationError as e:
        # as the error message is very long, only extract the key information
        logger.info(re.compile(r".*Failed validating", re.S).findall(str(e))[0] + f" against schema `{url}`.")
        return
    logger.info("metadata is verified with no error.")


<<<<<<< HEAD
def export(
    net_id: Optional[str] = None,
    filepath: Optional[PathLike] = None,
    meta_file: Optional[Union[str, Sequence[str]]] = None,
    config_file: Optional[Union[str, Sequence[str]]] = None,
    ckpt_file: Optional[str] = None,
    key_in_ckpt: Optional[str] = None,
    args_file: Optional[str] = None,
    **override,
):
    _args = _update_args(
        args=args_file,
        net_id=net_id,
        filepath=filepath,
        meta_file=meta_file,
        config_file=config_file,
        ckpt_file=ckpt_file,
        key_in_ckpt=key_in_ckpt,
        **override,
    )
    _log_input_summary(tag="export", args=_args)

    parser = ConfigParser()
    config_file_ = _args.pop("config_file")
    parser.read_config(f=config_file_)
    meta_file = _args.pop("meta_file")
    if meta_file is not None:
        parser.read_meta(f=meta_file)
    id = _args.pop("net_id", "")
    path = _args.pop("filepath")
    ckpt = torch.load(_args.pop("ckpt_file"))
    key = _args.pop("key_in_ckpt", "")
=======
def verify_net_in_out(
    net_id: Optional[str] = None,
    meta_file: Optional[Union[str, Sequence[str]]] = None,
    config_file: Optional[Union[str, Sequence[str]]] = None,
    device: Optional[str] = None,
    p: Optional[int] = None,
    n: Optional[int] = None,
    any: Optional[int] = None,
    args_file: Optional[str] = None,
    **override,
):
    """
    Verify the input and output data shape and data type of network defined in the metadata.
    Will test with fake Tensor data according to the required data shape in `metadata`.

    Typical usage examples:

    .. code-block:: bash

        python -m monai.bundle verify_net_in_out network --meta_file <meta path> --config_file <config path>

    Args:
        net_id: ID name of the network component to verify, it must be `torch.nn.Module`.
        meta_file: filepath of the metadata file to get network args, if `None`, must be provided in `args_file`.
            if it is a list of file paths, the content of them will be merged.
        config_file: filepath of the config file to get network definition, if `None`, must be provided in `args_file`.
            if it is a list of file paths, the content of them will be merged.
        device: target device to run the network forward computation, if None, prefer to "cuda" if existing.
        p: power factor to generate fake data shape if dim of expected shape is "x**p", default to 1.
        p: multiply factor to generate fake data shape if dim of expected shape is "x*n", default to 1.
        any: specified size to generate fake data shape if dim of expected shape is "*", default to 1.
        args_file: a JSON or YAML file to provide default values for `meta_file`, `config_file`,
            `net_id` and override pairs. so that the command line inputs can be simplified.
        override: id-value pairs to override or add the corresponding config content.
            e.g. ``--_meta#network_data_format#inputs#image#num_channels 3``.

    """

    _args = _update_args(
        args=args_file,
        net_id=net_id,
        meta_file=meta_file,
        config_file=config_file,
        device=device,
        p=p,
        n=n,
        any=any,
        **override,
    )
    _log_input_summary(tag="verify_net_in_out", args=_args)

    parser = ConfigParser()
    parser.read_config(f=_args.pop("config_file"))
    parser.read_meta(f=_args.pop("meta_file"))
    id = _args.pop("net_id", "")
    device_ = torch.device(_args.pop("device", "cuda:0" if torch.cuda.is_available() else "cpu"))
    p = _args.pop("p", 1)
    n = _args.pop("n", 1)
    any = _args.pop("any", 1)
>>>>>>> 8e1aacf5

    # the rest key-values in the _args are to override config content
    for k, v in _args.items():
        parser[k] = v

<<<<<<< HEAD
    net = parser.get_parsed_content(id)
    if has_ignite:
        # here we use ignite Checkpoint to support nested weights and be compatible with MONAI CheckpointSaver
        Checkpoint.load_objects(to_load={key: net}, checkpoint=ckpt)
    else:
        copy_model_state(dst=net, src=ckpt if key == "" else ckpt[key])

    # convert to TorchScript model and save with meta data, config content
    net = convert_to_torchscript(model=net)

    save_net_with_metadata(
        jit_obj=net,
        filename_prefix_or_stream=path,
        include_config_vals=False,
        append_timestamp=False,
        meta_values=parser.get().pop("_meta_", None),
        more_extra_files={"config": json.dumps(parser.get()).encode()},
    )
=======
    try:
        key: str = id  # mark the full id when KeyError
        net = parser.get_parsed_content(key).to(device_)
        key = "_meta_#network_data_format#inputs#image#num_channels"
        input_channels = parser[key]
        key = "_meta_#network_data_format#inputs#image#spatial_shape"
        input_spatial_shape = tuple(parser[key])
        key = "_meta_#network_data_format#inputs#image#dtype"
        input_dtype = get_equivalent_dtype(parser[key], torch.Tensor)
        key = "_meta_#network_data_format#outputs#pred#num_channels"
        output_channels = parser[key]
        key = "_meta_#network_data_format#outputs#pred#dtype"
        output_dtype = get_equivalent_dtype(parser[key], torch.Tensor)
    except KeyError as e:
        raise KeyError(f"Failed to verify due to missing expected key in the config: {key}.") from e

    net.eval()
    with torch.no_grad():
        spatial_shape = _get_fake_spatial_shape(input_spatial_shape, p=p, n=n, any=any)  # type: ignore
        test_data = torch.rand(*(1, input_channels, *spatial_shape), dtype=input_dtype, device=device_)
        output = net(test_data)
        if output.shape[1] != output_channels:
            raise ValueError(f"output channel number `{output.shape[1]}` doesn't match: `{output_channels}`.")
        if output.dtype != output_dtype:
            raise ValueError(f"dtype of output data `{output.dtype}` doesn't match: {output_dtype}.")
    logger.info("data shape of network is verified with no error.")
>>>>>>> 8e1aacf5
<|MERGE_RESOLUTION|>--- conflicted
+++ resolved
@@ -9,11 +9,8 @@
 # See the License for the specific language governing permissions and
 # limitations under the License.
 
-<<<<<<< HEAD
+import ast
 import json
-=======
-import ast
->>>>>>> 8e1aacf5
 import pprint
 import re
 from typing import Dict, Optional, Sequence, Tuple, Union
@@ -23,16 +20,10 @@
 import torch
 from monai.apps.utils import download_url, get_logger
 from monai.bundle.config_parser import ConfigParser
-<<<<<<< HEAD
 from monai.config import PathLike, IgniteInfo
-
 from monai.data import save_net_with_metadata
 from monai.networks import convert_to_torchscript, copy_model_state
-from monai.utils import check_parent_dir, min_version, optional_import
-=======
-from monai.config import PathLike
-from monai.utils import check_parent_dir, get_equivalent_dtype, optional_import
->>>>>>> 8e1aacf5
+from monai.utils import check_parent_dir, get_equivalent_dtype, min_version, optional_import
 
 validate, _ = optional_import("jsonschema", name="validate")
 ValidationError, _ = optional_import("jsonschema.exceptions", name="ValidationError")
@@ -232,7 +223,98 @@
     logger.info("metadata is verified with no error.")
 
 
-<<<<<<< HEAD
+def verify_net_in_out(
+    net_id: Optional[str] = None,
+    meta_file: Optional[Union[str, Sequence[str]]] = None,
+    config_file: Optional[Union[str, Sequence[str]]] = None,
+    device: Optional[str] = None,
+    p: Optional[int] = None,
+    n: Optional[int] = None,
+    any: Optional[int] = None,
+    args_file: Optional[str] = None,
+    **override,
+):
+    """
+    Verify the input and output data shape and data type of network defined in the metadata.
+    Will test with fake Tensor data according to the required data shape in `metadata`.
+
+    Typical usage examples:
+
+    .. code-block:: bash
+
+        python -m monai.bundle verify_net_in_out network --meta_file <meta path> --config_file <config path>
+
+    Args:
+        net_id: ID name of the network component to verify, it must be `torch.nn.Module`.
+        meta_file: filepath of the metadata file to get network args, if `None`, must be provided in `args_file`.
+            if it is a list of file paths, the content of them will be merged.
+        config_file: filepath of the config file to get network definition, if `None`, must be provided in `args_file`.
+            if it is a list of file paths, the content of them will be merged.
+        device: target device to run the network forward computation, if None, prefer to "cuda" if existing.
+        p: power factor to generate fake data shape if dim of expected shape is "x**p", default to 1.
+        p: multiply factor to generate fake data shape if dim of expected shape is "x*n", default to 1.
+        any: specified size to generate fake data shape if dim of expected shape is "*", default to 1.
+        args_file: a JSON or YAML file to provide default values for `meta_file`, `config_file`,
+            `net_id` and override pairs. so that the command line inputs can be simplified.
+        override: id-value pairs to override or add the corresponding config content.
+            e.g. ``--_meta#network_data_format#inputs#image#num_channels 3``.
+
+    """
+
+    _args = _update_args(
+        args=args_file,
+        net_id=net_id,
+        meta_file=meta_file,
+        config_file=config_file,
+        device=device,
+        p=p,
+        n=n,
+        any=any,
+        **override,
+    )
+    _log_input_summary(tag="verify_net_in_out", args=_args)
+
+    parser = ConfigParser()
+    parser.read_config(f=_args.pop("config_file"))
+    parser.read_meta(f=_args.pop("meta_file"))
+    id = _args.pop("net_id", "")
+    device_ = torch.device(_args.pop("device", "cuda:0" if torch.cuda.is_available() else "cpu"))
+    p = _args.pop("p", 1)
+    n = _args.pop("n", 1)
+    any = _args.pop("any", 1)
+
+    # the rest key-values in the _args are to override config content
+    for k, v in _args.items():
+        parser[k] = v
+
+    try:
+        key: str = id  # mark the full id when KeyError
+        net = parser.get_parsed_content(key).to(device_)
+        key = "_meta_#network_data_format#inputs#image#num_channels"
+        input_channels = parser[key]
+        key = "_meta_#network_data_format#inputs#image#spatial_shape"
+        input_spatial_shape = tuple(parser[key])
+        key = "_meta_#network_data_format#inputs#image#dtype"
+        input_dtype = get_equivalent_dtype(parser[key], torch.Tensor)
+        key = "_meta_#network_data_format#outputs#pred#num_channels"
+        output_channels = parser[key]
+        key = "_meta_#network_data_format#outputs#pred#dtype"
+        output_dtype = get_equivalent_dtype(parser[key], torch.Tensor)
+    except KeyError as e:
+        raise KeyError(f"Failed to verify due to missing expected key in the config: {key}.") from e
+
+    net.eval()
+    with torch.no_grad():
+        spatial_shape = _get_fake_spatial_shape(input_spatial_shape, p=p, n=n, any=any)  # type: ignore
+        test_data = torch.rand(*(1, input_channels, *spatial_shape), dtype=input_dtype, device=device_)
+        output = net(test_data)
+        if output.shape[1] != output_channels:
+            raise ValueError(f"output channel number `{output.shape[1]}` doesn't match: `{output_channels}`.")
+        if output.dtype != output_dtype:
+            raise ValueError(f"dtype of output data `{output.dtype}` doesn't match: {output_dtype}.")
+    logger.info("data shape of network is verified with no error.")
+
+
 def export(
     net_id: Optional[str] = None,
     filepath: Optional[PathLike] = None,
@@ -265,73 +347,11 @@
     path = _args.pop("filepath")
     ckpt = torch.load(_args.pop("ckpt_file"))
     key = _args.pop("key_in_ckpt", "")
-=======
-def verify_net_in_out(
-    net_id: Optional[str] = None,
-    meta_file: Optional[Union[str, Sequence[str]]] = None,
-    config_file: Optional[Union[str, Sequence[str]]] = None,
-    device: Optional[str] = None,
-    p: Optional[int] = None,
-    n: Optional[int] = None,
-    any: Optional[int] = None,
-    args_file: Optional[str] = None,
-    **override,
-):
-    """
-    Verify the input and output data shape and data type of network defined in the metadata.
-    Will test with fake Tensor data according to the required data shape in `metadata`.
-
-    Typical usage examples:
-
-    .. code-block:: bash
-
-        python -m monai.bundle verify_net_in_out network --meta_file <meta path> --config_file <config path>
-
-    Args:
-        net_id: ID name of the network component to verify, it must be `torch.nn.Module`.
-        meta_file: filepath of the metadata file to get network args, if `None`, must be provided in `args_file`.
-            if it is a list of file paths, the content of them will be merged.
-        config_file: filepath of the config file to get network definition, if `None`, must be provided in `args_file`.
-            if it is a list of file paths, the content of them will be merged.
-        device: target device to run the network forward computation, if None, prefer to "cuda" if existing.
-        p: power factor to generate fake data shape if dim of expected shape is "x**p", default to 1.
-        p: multiply factor to generate fake data shape if dim of expected shape is "x*n", default to 1.
-        any: specified size to generate fake data shape if dim of expected shape is "*", default to 1.
-        args_file: a JSON or YAML file to provide default values for `meta_file`, `config_file`,
-            `net_id` and override pairs. so that the command line inputs can be simplified.
-        override: id-value pairs to override or add the corresponding config content.
-            e.g. ``--_meta#network_data_format#inputs#image#num_channels 3``.
-
-    """
-
-    _args = _update_args(
-        args=args_file,
-        net_id=net_id,
-        meta_file=meta_file,
-        config_file=config_file,
-        device=device,
-        p=p,
-        n=n,
-        any=any,
-        **override,
-    )
-    _log_input_summary(tag="verify_net_in_out", args=_args)
-
-    parser = ConfigParser()
-    parser.read_config(f=_args.pop("config_file"))
-    parser.read_meta(f=_args.pop("meta_file"))
-    id = _args.pop("net_id", "")
-    device_ = torch.device(_args.pop("device", "cuda:0" if torch.cuda.is_available() else "cpu"))
-    p = _args.pop("p", 1)
-    n = _args.pop("n", 1)
-    any = _args.pop("any", 1)
->>>>>>> 8e1aacf5
 
     # the rest key-values in the _args are to override config content
     for k, v in _args.items():
         parser[k] = v
 
-<<<<<<< HEAD
     net = parser.get_parsed_content(id)
     if has_ignite:
         # here we use ignite Checkpoint to support nested weights and be compatible with MONAI CheckpointSaver
@@ -349,32 +369,4 @@
         append_timestamp=False,
         meta_values=parser.get().pop("_meta_", None),
         more_extra_files={"config": json.dumps(parser.get()).encode()},
-    )
-=======
-    try:
-        key: str = id  # mark the full id when KeyError
-        net = parser.get_parsed_content(key).to(device_)
-        key = "_meta_#network_data_format#inputs#image#num_channels"
-        input_channels = parser[key]
-        key = "_meta_#network_data_format#inputs#image#spatial_shape"
-        input_spatial_shape = tuple(parser[key])
-        key = "_meta_#network_data_format#inputs#image#dtype"
-        input_dtype = get_equivalent_dtype(parser[key], torch.Tensor)
-        key = "_meta_#network_data_format#outputs#pred#num_channels"
-        output_channels = parser[key]
-        key = "_meta_#network_data_format#outputs#pred#dtype"
-        output_dtype = get_equivalent_dtype(parser[key], torch.Tensor)
-    except KeyError as e:
-        raise KeyError(f"Failed to verify due to missing expected key in the config: {key}.") from e
-
-    net.eval()
-    with torch.no_grad():
-        spatial_shape = _get_fake_spatial_shape(input_spatial_shape, p=p, n=n, any=any)  # type: ignore
-        test_data = torch.rand(*(1, input_channels, *spatial_shape), dtype=input_dtype, device=device_)
-        output = net(test_data)
-        if output.shape[1] != output_channels:
-            raise ValueError(f"output channel number `{output.shape[1]}` doesn't match: `{output_channels}`.")
-        if output.dtype != output_dtype:
-            raise ValueError(f"dtype of output data `{output.dtype}` doesn't match: {output_dtype}.")
-    logger.info("data shape of network is verified with no error.")
->>>>>>> 8e1aacf5
+    )