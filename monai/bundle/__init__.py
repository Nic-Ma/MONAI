--- conflicted
+++ resolved
@@ -9,12 +9,8 @@
 # See the License for the specific language governing permissions and
 # limitations under the License.
 
-<<<<<<< HEAD
+from __future__ import annotations
 from .bundle import Bundle
-=======
-from __future__ import annotations
-
->>>>>>> 7eddd2d8
 from .config_item import ComponentLocator, ConfigComponent, ConfigExpression, ConfigItem, Instantiable
 from .config_parser import ConfigParser
 from .reference_resolver import ReferenceResolver
